--- conflicted
+++ resolved
@@ -21,19 +21,6 @@
 def model_file_name(model_name, n_files, n_epochs):
     return "{}_{}_{}.pth".format(model_name, "all" if n_files == -1 else n_files, n_epochs)
 
-def initialize_model(model_name, n_notes, embed_dim, hidden_dim, device):
-    if model_name == "lstm":
-        model = DeepBeats(n_notes, embed_dim, hidden_dim).to(device)
-    elif model_name == "lstm_tf":
-        model = DeepBeatsLSTM(n_notes, embed_dim, hidden_dim).to(device)
-    elif model_name == "vanilla_rnn":
-        model = DeepBeatsVanillaRNN(n_notes, embed_dim, hidden_dim).to(device)
-    elif model_name == "bi_lstm":
-        model = DeepBeatsBiLSTM(n_notes, embed_dim, hidden_dim).to(device)
-    else:
-        raise NotImplementedError("Model {} is not implemented.".format(model_name))
-    return model
-
 def save_model(model, paths, model_name, n_files, n_epochs):
     model_file = model_file_name(model_name, n_files, n_epochs)
     model_path = paths.snapshots_dir / model_file
@@ -47,15 +34,15 @@
     paths = DataPaths()
     print(f"Using {device} device")
 
-<<<<<<< HEAD
-    # initialize model
-    model = initialize_model(args.model_name, args.n_notes, args.embed_dim, args.hidden_dim, device)
-=======
     # initialize mdoel
     if args.model_name == "lstm":
         model = DeepBeats(args.n_notes, args.embed_dim, args.hidden_dim).to(device)
     elif args.model_name == "lstm_tf":
         model = DeepBeatsLSTM(args.n_notes, args.embed_dim, args.hidden_dim).to(device)
+    elif model_name == "vanilla_rnn":
+        model = DeepBeatsVanillaRNN(args.n_notes, args.embed_dim, args.hidden_dim).to(device)
+    elif model_name == "bi_lstm":
+        model = DeepBeatsBiLSTM(args.n_notes, args.embed_dim, args.hidden_dim).to(device)
     elif args.model_name == "transformer":
         model = DeepBeatsTransformer(
             num_encoder_layers=args.num_encoder_layers, 
@@ -68,7 +55,6 @@
         ).to(device)
     else:
         raise NotImplementedError("Model {} is not implemented.".format(args.model))
->>>>>>> 42756e89
     print(model)
 
     if args.load_checkpoint:
