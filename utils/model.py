from typing import Optional
import numpy as np
import torch
from models import lstm, bi_lstm, transformer, vanilla_rnn, attention_rnn
import toml
from preprocess.dataset import BeatsRhythmsDataset
import torch.utils.data
import datetime
from torch.utils.tensorboard.writer import SummaryWriter

from utils.data_paths import DataPaths
import models.lstm_local_attn as lstm_local_attn
from utils.metrics import Metrics
CONFIG_PATH = "./config.toml"

def get_model(name, config, device):
    if name == "lstm":
        return lstm.DeepBeatsLSTM(config["n_notes"], config["embed_dim"], config["hidden_dim"]).to(device)
    elif name == "lstm_attn":
        return lstm_local_attn.DeepBeatsLSTMLocalAttn(num_notes=config["n_notes"], hidden_dim=config["hidden_dim"],
         dropout_p=config["dropout_p"]).to(device)
    elif name == "vanilla_rnn":
        return vanilla_rnn.DeepBeatsVanillaRNN(config["n_notes"], config["embed_dim"], config["hidden_dim"]).to(device)
    elif name == "attention_rnn":
        return attention_rnn.DeepBeatsAttentionRNN(config["n_notes"], config["embed_dim"], config["encode_hidden_dim"], config["decode_hidden_dim"]).to(device)
    elif name == "bi_lstm":
        return bi_lstm.DeepBeatsBiLSTM(config["n_notes"], config["embed_dim"], config["hidden_dim"]).to(device)
    elif name == "transformer":
        return transformer.DeepBeatsTransformer(
            num_encoder_layers=config["num_encoder_layers"], 
            num_decoder_layers=config["num_encoder_layers"],
            emb_size=config["embed_dim"],
            nhead= config["num_heads"],
            src_vocab_size=config["src_vocab_size"],
            tgt_vocab_size=config["n_notes"],
            dim_feedforward=config["hidden_dim"]
        ).to(device)
    else:
        raise ValueError("Invalid model name")

def model_forward(model_name, model, input_seq: torch.Tensor, target_seq: torch.Tensor, target_prev_seq: torch.Tensor, device):
    if model_name == "transformer":
        # nn.Transformer takes seq_len * batch_size
        input_seq, target_seq, target_prev_seq = input_seq.permute(1, 0, 2), target_seq.permute(1, 0), target_prev_seq.permute(1, 0)
        src_mask, tgt_mask, src_padding_mask, tgt_padding_mask = model.create_mask(input_seq, target_prev_seq)
        src_mask, tgt_mask = src_mask.to(device), tgt_mask.to(device)
        src_padding_mask, tgt_padding_mask = src_padding_mask.to(device), tgt_padding_mask.to(device)
        output = model(input_seq, target_prev_seq, src_mask, tgt_mask,src_padding_mask, tgt_padding_mask, src_padding_mask)
<<<<<<< HEAD
    elif model_name == "attention_rnn":
=======
    elif model_name == "lstm_attn":
>>>>>>> 2b28ba79
        output = model(input_seq, target_prev_seq)
    else:
        output, _ = model(input_seq, target_prev_seq)
    return output

def model_file_name(model_name, n_files, n_epochs):
    return "{}_{}_{}.pth".format(model_name, "all" if n_files == -1 else n_files, n_epochs)

def save_checkpoint(model, paths, model_name, n_files, n_epochs):
    model_file = model_file_name(model_name, n_files, n_epochs)
    model_path = paths.snapshots_dir / model_file
    torch.save({
        'model': model.state_dict(),
        'n_epochs': n_epochs,
    }, model_path)
    print(f'Checkpoint Saved at {model_path}')

def load_checkpoint(checkpoint_path, model, device):
    checkpoint = torch.load(checkpoint_path, map_location=device)
    model.load_state_dict(checkpoint['model'])
    n_epochs = checkpoint['n_epochs']
    print(f'Checkpoint Loaded from {checkpoint_path}')
    return n_epochs


def train(model_name: str, n_epochs: int, device: str, n_files:int=-1, snapshots_freq:int=10, checkpoint: Optional[str] = None):
    config = toml.load(CONFIG_PATH)

    global_config = config["global"]
    model_config = config["model"][model_name]

    model = get_model(model_name, model_config, device)
    print(model)

    dataset = BeatsRhythmsDataset(model_config["seq_len"], global_config["random_slice_seed"])
    dataset.load(global_config["dataset"])
    dataset = dataset.subset_remove_short()
    if n_files > 0:
        dataset = dataset.subset(n_files)

    training_data, val_data = dataset.train_val_split(global_config["train_val_split_seed"], global_config["val_ratio"])
    print(f"Training data: {len(training_data)}")
    print(f"Validation data: {len(val_data)}")

    train_loader = torch.utils.data.DataLoader(training_data, batch_size=model_config["batch_size"], shuffle=True)
    val_loader = torch.utils.data.DataLoader(val_data, batch_size=model_config["batch_size"], shuffle=False)

    # checkpoint
    if checkpoint is not None:
        epochs_start = load_checkpoint(checkpoint, model, device)
    else:
        epochs_start = 0

    optimizer = torch.optim.Adam(model.parameters(), lr=model_config["lr"])
    # TODO: we can use a learning rate scheduler here
    paths = DataPaths()
    current_time = datetime.datetime.now().strftime("%Y%m%d-%H%M")
    log_dir = paths.tensorboard_dir / "{}_{}/{}".format(model_name, "all" if n_files == -1 else n_files, current_time)
    writer = SummaryWriter(log_dir = log_dir, flush_secs= 60)
    
    best_val_loss = float("inf")
    metrics_train = Metrics("train")
    metrics_val = Metrics("validation")

    for epoch in range(epochs_start, n_epochs):
        model.train()
        for batch in train_loader:
            optimizer.zero_grad()
            input_seq = batch["beats"].to(device)
            target_seq = batch["notes"].long().to(device)
            target_prev_seq = batch["notes_shifted"].long().to(device)
            output = model_forward(model_name, model, input_seq, target_seq, target_prev_seq, device)
            loss = model.loss_function(output, target_seq)
            loss.backward()
            if "clip_grad" in model_config:
                model.clip_gradients_(model_config["clip_grad"])  # type: ignore
            optimizer.step()
            metrics_train.update(len(batch), loss.item(), output, target_seq)
        
        model.eval()
        for batch in val_loader:
            input_seq = batch["beats"].to(device)
            target_seq = batch["notes"].long().to(device)
            target_prev_seq = batch["notes_shifted"].long().to(device)
            with torch.no_grad():
                output = model_forward(model_name, model, input_seq, target_seq, target_prev_seq, device)
                loss = model.loss_function(output, target_seq)
            metrics_val.update(len(batch), loss.item(), output, target_seq)

        training_metrics = metrics_train.flush_and_reset(writer, epoch)
        validation_metrics = metrics_val.flush_and_reset(writer, epoch)
        
        print('Epoch: {}/{}.............'.format(epoch, n_epochs), end=' ')
        print("Train Loss: {:.4f}, Val Loss: {:.4f}, Train Acc: {:.4f}, Val Acc: {:.4f}".format(training_metrics["loss"], validation_metrics["loss"], training_metrics["accuracy"], validation_metrics["accuracy"]))

        # save checkpoint with lowest validation loss
        if validation_metrics["loss"] < best_val_loss:
            best_val_loss = validation_metrics["loss"]
            save_checkpoint(model, paths, model_name, n_files, "best")
            print("Minimum Validation Loss of {:.4f} at epoch {}/{}".format(best_val_loss, epoch, n_epochs))
            
        # save snapshots
        if (epoch + 1) % snapshots_freq == 0:
            save_checkpoint(model, paths, model_name, n_files, epoch + 1)
    writer.close()
    save_checkpoint(model, paths, model_name, n_files, n_epochs)
    return model<|MERGE_RESOLUTION|>--- conflicted
+++ resolved
@@ -46,11 +46,7 @@
         src_mask, tgt_mask = src_mask.to(device), tgt_mask.to(device)
         src_padding_mask, tgt_padding_mask = src_padding_mask.to(device), tgt_padding_mask.to(device)
         output = model(input_seq, target_prev_seq, src_mask, tgt_mask,src_padding_mask, tgt_padding_mask, src_padding_mask)
-<<<<<<< HEAD
-    elif model_name == "attention_rnn":
-=======
-    elif model_name == "lstm_attn":
->>>>>>> 2b28ba79
+    elif model_name == "attention_rnn" or model_name == "lstm_attn":
         output = model(input_seq, target_prev_seq)
     else:
         output, _ = model(input_seq, target_prev_seq)
