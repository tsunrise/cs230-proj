from typing import List, Tuple
import numpy as np
import torch

from models.lstm import DeepBeatsLSTM
from models.transformer import DeepBeatsTransformer
<<<<<<< HEAD
from models.attention_rnn import DeepBeatsAttentionRNN
from utils.distribution import DistributionGenerator, LSTMDistribution, TransformerDistribution, AttentionRNNDistribution
=======
from models.lstm_local_attn import DeepBeatsLSTMLocalAttn
from utils.distribution import DistributionGenerator, LSTMDistribution, TransformerDistribution, LocalAttnLSTMDistribution
>>>>>>> 2b28ba79

def get_distribution_generator(model, beats, device) -> DistributionGenerator:
    """
    - `model`: The model to use for sampling
    - `beats`: a numpy array of shape (seq_len, 2), containing the beats
    - `device`: the device to use
    """
    beats = torch.from_numpy(beats).float().to(device)
    if isinstance(model, DeepBeatsLSTM):
        return LSTMDistribution(model, beats, device)
    elif isinstance(model, DeepBeatsTransformer):
        return TransformerDistribution(model, beats, device)
<<<<<<< HEAD
    elif isinstance(model, DeepBeatsAttentionRNN):
        return AttentionRNNDistribution(model, beats, device)
=======
    elif isinstance(model, DeepBeatsLSTMLocalAttn):
        return LocalAttnLSTMDistribution(model, beats, device)
>>>>>>> 2b28ba79
    else:
        raise NotImplementedError("Sampling is not implemented for this model")

def stochastic_step(prev_note: int, distribution: torch.Tensor, top_p: float = 0.9, top_k: int=4, repeat_decay: float = 0.5, temperature = 1.) -> Tuple[int, float]:
    """
    - `distribution`: a tensor of shape (n_notes, ), containing the conditional distribution of the next note
    - `top_p`: sample only the top p% of the distribution
    - `top_k`: sample only the top k notes of the distribution
    - `repeat_decay`: penalty on repeating the same note. Each time the same note is repeated, the probability of repeating it is multiplied by `1 - repeat_decay`.
                      the probability of getting N repeats is upper bounded by `(1 - repeat_decay) ** N`
    - `temperature`: temperature of the distribution. Lower temperature gives more confidence to the most probable notes, higher temperature gives a more uniform distribution.

    Returns:
    - `sampled_note`: an integer representing the sampled note
    - `conditional_likelihood`: the conditional likelihood of the sampled note: P(note | sampled_sequence). This will be useful for beam search.
    """
    assert distribution.shape[0] == 128
    assert len(distribution.shape) == 1
    assert 0 <= top_p <= 1, "top_p must be between 0 and 1"
    assert 0 <= repeat_decay <= 1, "repeat_decay must be between 0 and 1"
    assert temperature > 0, "temperature must be positive"
    # penalize previous note
    distribution[prev_note] *= (1 - repeat_decay)
    # sample only the top p of the distribution
    sorted_prob, sorted_idx = torch.sort(distribution, descending=True)
    cumsum_prob = torch.cumsum(sorted_prob, dim=0)
    top_p_mask = cumsum_prob < top_p
    top_p_mask[0] = True
    top_p_idx = sorted_idx[top_p_mask][:top_k]
    top_p_distribution = distribution[top_p_idx]
    # normalize the distribution
    top_p_distribution = top_p_distribution / top_p_distribution.sum()
    # apply temperature
    top_p_distribution = top_p_distribution / temperature
    # sample
    sampled_note = int(torch.multinomial(top_p_distribution, 1).item())
    conditional_likelihood = top_p_distribution[sampled_note].item()
    return top_p_idx[sampled_note].item(), conditional_likelihood

def stochastic_search(model, beats: np.ndarray, hint: List[int], device: str, top_p: float= 0.9, top_k:int= 4, repeat_decay: float = 0.5, temperature=1.) -> np.ndarray:
    """
    - `model`: model to use for sampling
    - `seq_len`: the length of the sequence to be sampled
    - `device`: the device to use
    - `top_p`: sample only the top p% of the distribution
    - `top_k`: sample only the top k notes of the distribution
    - `repeat_decay`: penalty on repeating the same note. Each time the same note is repeated, the probability of repeating it is multiplied by `1 - repeat_decay`.
                      the probability of getting N repeats is upper bounded by `(1 - repeat_decay) ** N`
    - `initial_note`: the "sequence-start" placeholder.
    - `temperature`: temperature of the distribution. Lower temperature gives more confidence to the most probable notes, higher temperature gives a more uniform distribution.

    Returns:
    - `generated_sequence`: a numpy array of shape (seq_len, ), containing the generated sequence
    """
    dist = get_distribution_generator(model, beats, device)
    state = dist.initial_state(hint)
    generated_sequence = hint[:]
    prev_note = generated_sequence[-1]
    for _ in range(beats.shape[0] - len(hint)):
        # get the distribution
        state, distribution = dist.proceed(state, prev_note)
        # sample
        sampled_note, _ = stochastic_step(prev_note, distribution, top_p, top_k, repeat_decay, temperature)
        generated_sequence.append(sampled_note)
        prev_note = sampled_note
    return np.array(generated_sequence)
    

<|MERGE_RESOLUTION|>--- conflicted
+++ resolved
@@ -4,13 +4,9 @@
 
 from models.lstm import DeepBeatsLSTM
 from models.transformer import DeepBeatsTransformer
-<<<<<<< HEAD
 from models.attention_rnn import DeepBeatsAttentionRNN
-from utils.distribution import DistributionGenerator, LSTMDistribution, TransformerDistribution, AttentionRNNDistribution
-=======
 from models.lstm_local_attn import DeepBeatsLSTMLocalAttn
-from utils.distribution import DistributionGenerator, LSTMDistribution, TransformerDistribution, LocalAttnLSTMDistribution
->>>>>>> 2b28ba79
+from utils.distribution import DistributionGenerator, LSTMDistribution, TransformerDistribution, LocalAttnLSTMDistribution, AttentionRNNDistribution
 
 def get_distribution_generator(model, beats, device) -> DistributionGenerator:
     """
@@ -23,13 +19,10 @@
         return LSTMDistribution(model, beats, device)
     elif isinstance(model, DeepBeatsTransformer):
         return TransformerDistribution(model, beats, device)
-<<<<<<< HEAD
     elif isinstance(model, DeepBeatsAttentionRNN):
         return AttentionRNNDistribution(model, beats, device)
-=======
     elif isinstance(model, DeepBeatsLSTMLocalAttn):
         return LocalAttnLSTMDistribution(model, beats, device)
->>>>>>> 2b28ba79
     else:
         raise NotImplementedError("Sampling is not implemented for this model")
 
