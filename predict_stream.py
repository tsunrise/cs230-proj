--- conflicted
+++ resolved
@@ -5,15 +5,13 @@
 from models.lstm_tf import DeepBeatsLSTM
 import preprocess.dataset
 import torch
-from main import initialize_model
+
 from models.lstm import DeepBeats
-<<<<<<< HEAD
 from models.vanilla_rnn import DeepBeatsVanillaRNN
 from models.bi_lstm import DeepBeatsBiLSTM
-=======
 from models.lstm_tf import DeepBeatsLSTM
 from models.transformer import DeepBeatsTransformer
->>>>>>> 42756e89
+
 from utils.data_paths import DataPaths
 from utils.beats_generator import create_beat
 
@@ -97,11 +95,14 @@
     X = np.array(X, dtype=np.float32)
 
     # load model
-<<<<<<< HEAD
-    model = initialize_model(main_args.model_name, main_args.n_notes, main_args.embed_dim, main_args.hidden_dim, device)
-=======
     if main_args.model_name == "lstm":
         model = DeepBeatsLSTM(main_args.n_notes, main_args.embed_dim, main_args.hidden_dim).to(device)
+    elif args.model_name == "lstm_tf":
+        model = DeepBeatsLSTM(main_args.n_notes, main_args.embed_dim, main_args.hidden_dim).to(device)
+    elif model_name == "vanilla_rnn":
+        model = DeepBeatsVanillaRNN(main_args.n_notes, main_args.embed_dim, main_args.hidden_dim).to(device)
+    elif model_name == "bi_lstm":
+        model = DeepBeatsBiLSTM(main_args.n_notes, main_args.embed_dim, main_args.hidden_dim).to(device)
     elif main_args.model_name == "transformer":
         model = DeepBeatsTransformer(
                     num_encoder_layers=main_args.num_encoder_layers, 
@@ -115,8 +116,6 @@
     else:
         raise NotImplementedError("Model {} is not implemented.".format(main_args.model_name))
 
-    model.training = False
->>>>>>> 42756e89
     model.training = False
     if main_args.load_checkpoint:
         model.load_state_dict(torch.load(main_args.load_checkpoint, map_location=device))
